"""Some standard initial conditions for testing the Euler solver"""


import numpy as np


<<<<<<< HEAD
def sod(g, v, gamma, U, params):
=======
def sod(g, v, gamma, U, params):  # pylint: disable=W0613
>>>>>>> d494e511
    """Initial conditions for the classic Sod shock tube problem"""

    # setup initial conditions -- this is Sod's problem
    rho_l = 1.0
    u_l = 0.0
    p_l = 1.0
    rho_r = 0.125
    u_r = 0.0
    p_r = 0.1

    idx_l = g.x < 0.5
    idx_r = g.x >= 0.5

    U[idx_l, v.urho] = rho_l
    U[idx_l, v.umx] = rho_l * u_l
    U[idx_l, v.uener] = p_l/(gamma - 1.0) + 0.5 * rho_l * u_l**2

    U[idx_r, v.urho] = rho_r
    U[idx_r, v.umx] = rho_r * u_r
    U[idx_r, v.uener] = p_r/(gamma - 1.0) + 0.5 * rho_r * u_r**2


<<<<<<< HEAD
def acoustic_pulse(g, v, gamma, U, params):
=======
def acoustic_pulse(g, v, gamma, U, params):  # pylint: disable=W0613
>>>>>>> d494e511
    """The acoustic pulse problem from McCorquodale & Colella 2011"""

    xcenter = 0.5 * (g.xmin + g.xmax)

    rho0 = 1.4
    delta_rho = 0.14

    r = np.abs(g.x - xcenter)

    rho = np.where(r <= 0.5, rho0 + delta_rho * np.exp(-16.0 * r**2) * np.cos(np.pi * r)**6, rho0)
    p = (rho / rho0)**gamma
    u = 0.0

    U[:, v.urho] = rho
    U[:, v.umx] = rho * u
    U[:, v.uener] = p / (gamma - 1.0) + 0.5 * rho * u**2<|MERGE_RESOLUTION|>--- conflicted
+++ resolved
@@ -4,11 +4,7 @@
 import numpy as np
 
 
-<<<<<<< HEAD
-def sod(g, v, gamma, U, params):
-=======
 def sod(g, v, gamma, U, params):  # pylint: disable=W0613
->>>>>>> d494e511
     """Initial conditions for the classic Sod shock tube problem"""
 
     # setup initial conditions -- this is Sod's problem
@@ -31,11 +27,7 @@
     U[idx_r, v.uener] = p_r/(gamma - 1.0) + 0.5 * rho_r * u_r**2
 
 
-<<<<<<< HEAD
-def acoustic_pulse(g, v, gamma, U, params):
-=======
 def acoustic_pulse(g, v, gamma, U, params):  # pylint: disable=W0613
->>>>>>> d494e511
     """The acoustic pulse problem from McCorquodale & Colella 2011"""
 
     xcenter = 0.5 * (g.xmin + g.xmax)
